--- conflicted
+++ resolved
@@ -24,11 +24,7 @@
 
 end function
 
-<<<<<<< HEAD
-/-- Convert an `α ≃β` to `α ↪ β`. -/
-=======
 /-- Convert an `α ≃ β` to `α ↪ β`. -/
->>>>>>> 3ac8e674
 protected def equiv.to_embedding {α : Sort u} {β : Sort v} (f : α ≃ β) : α ↪ β :=
 ⟨f, f.injective⟩
 
@@ -89,11 +85,7 @@
 protected def of_not_nonempty {α β} (hα : ¬ nonempty α) : α ↪ β :=
 ⟨λa, (hα ⟨a⟩).elim, assume a, (hα ⟨a⟩).elim⟩
 
-<<<<<<< HEAD
-/-- Change value of an embedding `f` at one point. If the prescribed image
-=======
 /-- Change the value of an embedding `f` at one point. If the prescribed image
->>>>>>> 3ac8e674
 is already occupied by some `f a'`, then swap the values at these two points. -/
 def set_value {α β} (f : α ↪ β) (a : α) (b : β) [∀ a', decidable (a' = a)]
   [∀ a', decidable (f a' = b)] : α ↪ β :=
