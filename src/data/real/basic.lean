--- conflicted
+++ resolved
@@ -43,10 +43,7 @@
 is `cau_seq.completion.of_rat`, not `rat.cast`. -/
 def of_rat : ℚ →+* ℝ := ⟨of_rat, rfl, of_rat_mul, rfl, of_rat_add⟩
 
-<<<<<<< HEAD
-=======
 /-- Make a real number from a Cauchy sequence of rationals (by taking the equivalence class). -/
->>>>>>> d40662f5
 def mk (x : cau_seq ℚ abs) : ℝ := cau_seq.completion.mk x
 
 theorem of_rat_sub (x y : ℚ) : of_rat (x - y) = of_rat x - of_rat y :=
