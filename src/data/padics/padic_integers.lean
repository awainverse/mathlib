--- conflicted
+++ resolved
@@ -280,11 +280,7 @@
   map_mul := coe_mul,
   map_add := coe_add }
 
-<<<<<<< HEAD
-instance : algebra ℤ_[p] ℚ_[p] := (ring_hom.of coe).to_algebra' $ λ _, mul_comm _
-=======
 instance : algebra ℤ_[p] ℚ_[p] := (ring_hom.of coe).to_algebra
->>>>>>> 52aa1281
 
 end padic_int
 
