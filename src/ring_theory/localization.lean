/-
Copyright (c) 2018 Kenny Lau. All rights reserved.
Released under Apache 2.0 license as described in the file LICENSE.
Authors: Kenny Lau, Mario Carneiro, Johan Commelin
-/
import tactic.ring data.quot data.equiv.ring ring_theory.ideal_operations group_theory.submonoid

universes u v

local attribute [instance, priority 10] is_ring_hom.comp

namespace localization
variables (α : Type u) [comm_ring α] (S : set α)

def r (x y : α × S) : Prop :=
∃ t ∈ S, ((x.2 : α) * y.1 - y.2 * x.1) * t = 0

local infix ≈ := r α S

theorem symm (x y : α × S) : x ≈ y → y ≈ x :=
λ ⟨t, hts, ht⟩, ⟨t, hts, by rw [← neg_sub, ← neg_mul_eq_neg_mul, ht, neg_zero]⟩

variable [is_submonoid S]

section
variables {α S}
theorem r_of_eq {a₀ a₁ : α × S} (h : (a₀.2 : α) * a₁.1 = a₁.2 * a₀.1) : a₀ ≈ a₁ :=
⟨1, is_submonoid.one_mem, by rw [h, sub_self, mul_one]⟩
end

theorem refl (x : α × S) : x ≈ x := r_of_eq rfl

theorem trans : ∀ (x y z : α × S), x ≈ y → y ≈ z → x ≈ z :=
λ ⟨r₁, s₁, hs₁⟩ ⟨r₂, s₂, hs₂⟩ ⟨r₃, s₃, hs₃⟩ ⟨t, hts, ht⟩ ⟨t', hts', ht'⟩,
⟨s₂ * t' * t, is_submonoid.mul_mem (is_submonoid.mul_mem hs₂ hts') hts,
  calc (s₁ * r₃ - s₃ * r₁) * (s₂ * t' * t) =
    t' * s₃ * ((s₁ * r₂ - s₂ * r₁) * t) + t * s₁ * ((s₂ * r₃ - s₃ * r₂) * t') : by ring
    ... = 0 : by simp only [subtype.coe_mk] at ht ht'; rw [ht, ht']; simp⟩

instance : setoid (α × S) :=
⟨r α S, refl α S, symm α S, trans α S⟩

end localization

/-- The localization of a ring at a submonoid:
 the elements of the submonoid become invertible in the localization.-/
def localization (α : Type u) [comm_ring α] (S : set α) [is_submonoid S] :=
quotient $ localization.setoid α S

namespace localization
variables (α : Type u) [comm_ring α] (S : set α) [is_submonoid S]

instance : has_add (localization α S) :=
⟨quotient.lift₂
  (λ x y : α × S, (⟦⟨x.2 * y.1 + y.2 * x.1, x.2 * y.2⟩⟧ : localization α S)) $
  λ ⟨r₁, s₁, hs₁⟩ ⟨r₂, s₂, hs₂⟩ ⟨r₃, s₃, hs₃⟩ ⟨r₄, s₄, hs₄⟩ ⟨t₅, hts₅, ht₅⟩ ⟨t₆, hts₆, ht₆⟩,
  quotient.sound ⟨t₆ * t₅, is_submonoid.mul_mem hts₆ hts₅,
    calc (s₁ * s₂ * (s₃ * r₄ + s₄ * r₃) - s₃ * s₄ * (s₁ * r₂ + s₂ * r₁)) * (t₆ * t₅) =
      s₁ * s₃ * ((s₂ * r₄ - s₄ * r₂) * t₆) * t₅ + s₂ * s₄ * ((s₁ * r₃ - s₃ * r₁) * t₅) * t₆ : by ring
      ... = 0 : by simp only [subtype.coe_mk] at ht₅ ht₆; rw [ht₆, ht₅]; simp⟩⟩

instance : has_neg (localization α S) :=
⟨quotient.lift (λ x : α × S, (⟦⟨-x.1, x.2⟩⟧ : localization α S)) $
  λ ⟨r₁, s₁, hs₁⟩ ⟨r₂, s₂, hs₂⟩ ⟨t, hts, ht⟩,
  quotient.sound ⟨t, hts,
    calc (s₁ * -r₂ - s₂ * -r₁) * t = -((s₁ * r₂ - s₂ * r₁) * t) : by ring
      ... = 0 : by simp only [subtype.coe_mk] at ht; rw ht; simp⟩⟩

instance : has_mul (localization α S) :=
⟨quotient.lift₂
  (λ x y : α × S, (⟦⟨x.1 * y.1, x.2 * y.2⟩⟧ : localization α S)) $
  λ ⟨r₁, s₁, hs₁⟩ ⟨r₂, s₂, hs₂⟩ ⟨r₃, s₃, hs₃⟩ ⟨r₄, s₄, hs₄⟩ ⟨t₅, hts₅, ht₅⟩ ⟨t₆, hts₆, ht₆⟩,
  quotient.sound ⟨t₆ * t₅, is_submonoid.mul_mem hts₆ hts₅,
    calc ((s₁ * s₂) * (r₃ * r₄) - (s₃ * s₄) * (r₁ * r₂)) * (t₆ * t₅) =
      t₆ * ((s₁ * r₃ - s₃ * r₁) * t₅) * r₂ * s₄ + t₅ * ((s₂ * r₄ - s₄ * r₂) * t₆) * r₃ * s₁ :
        by ring
      ... = 0 : by simp only [subtype.coe_mk] at ht₅ ht₆; rw [ht₅, ht₆]; simp⟩⟩

variables {α S}

def mk (r : α) (s : S) : localization α S := ⟦(r, s)⟧

/-- The natural map from the ring to the localization.-/
def of (r : α) : localization α S := mk r 1

instance : comm_ring (localization α S) :=
by refine
{ add            := has_add.add,
  add_assoc      := λ m n k, quotient.induction_on₃ m n k _,
  zero           := of 0,
  zero_add       := quotient.ind _,
  add_zero       := quotient.ind _,
  neg            := has_neg.neg,
  add_left_neg   := quotient.ind _,
  add_comm       := quotient.ind₂ _,
  mul            := has_mul.mul,
  mul_assoc      := λ m n k, quotient.induction_on₃ m n k _,
  one            := of 1,
  one_mul        := quotient.ind _,
  mul_one        := quotient.ind _,
  left_distrib   := λ m n k, quotient.induction_on₃ m n k _,
  right_distrib  := λ m n k, quotient.induction_on₃ m n k _,
  mul_comm       := quotient.ind₂ _ };
{ intros,
  try {rcases a with ⟨r₁, s₁, hs₁⟩},
  try {rcases b with ⟨r₂, s₂, hs₂⟩},
  try {rcases c with ⟨r₃, s₃, hs₃⟩},
  refine (quotient.sound $ r_of_eq _),
  simp only [is_submonoid.coe_mul, is_submonoid.coe_one, subtype.coe_mk],
  ring }

instance : inhabited (localization α S) := ⟨0⟩

instance of.is_ring_hom : is_ring_hom (of : α → localization α S) :=
{ map_add := λ x y, quotient.sound $ by simp [add_comm],
  map_mul := λ x y, quotient.sound $ by simp [add_comm],
  map_one := rfl }

variables {S}

instance : has_coe_t α (localization α S) := ⟨of⟩ -- note [use has_coe_t]

instance coe.is_ring_hom : is_ring_hom (coe : α → localization α S) :=
localization.of.is_ring_hom

/-- The natural map from the submonoid to the unit group of the localization.-/
def to_units (s : S) : units (localization α S) :=
{ val := s,
  inv := mk 1 s,
  val_inv := quotient.sound $ r_of_eq $ mul_assoc _ _ _,
  inv_val := quotient.sound $ r_of_eq $ show s.val * 1 * 1 = 1 * (1 * s.val), by simp }

@[simp] lemma to_units_coe (s : S) :
  ((to_units s) : localization α S) = ((s : α) : localization α S) := rfl

section
variables (α S) (x y : α) (n : ℕ)
@[simp] lemma of_zero : (of 0 : localization α S) = 0 := rfl
@[simp] lemma of_one : (of 1 : localization α S) = 1 := rfl
@[simp] lemma of_add : (of (x + y) : localization α S) = of x + of y :=
by apply is_ring_hom.map_add

@[simp] lemma of_sub : (of (x - y) : localization α S) = of x - of y :=
by apply is_ring_hom.map_sub

@[simp] lemma of_mul : (of (x * y) : localization α S) = of x * of y :=
by apply is_ring_hom.map_mul

@[simp] lemma of_neg : (of (-x) : localization α S) = -of x :=
by apply is_ring_hom.map_neg

@[simp] lemma of_pow : (of (x ^ n) : localization α S) = (of x) ^ n :=
by apply is_semiring_hom.map_pow

@[simp] lemma of_is_unit' (s ∈ S) : is_unit (of s : localization α S) :=
is_unit_unit $ to_units ⟨s, ‹s ∈ S›⟩

@[simp] lemma of_is_unit (s : S) : is_unit (of s : localization α S) :=
is_unit_unit $ to_units s

@[simp] lemma coe_zero : ((0 : α) : localization α S) = 0 := rfl
@[simp] lemma coe_one : ((1 : α) : localization α S) = 1 := rfl
@[simp] lemma coe_add : (↑(x + y) : localization α S) = x + y := of_add _ _ _ _
@[simp] lemma coe_sub : (↑(x - y) : localization α S) = x - y := of_sub _ _ _ _
@[simp] lemma coe_mul : (↑(x * y) : localization α S) = x * y := of_mul _ _ _ _
@[simp] lemma coe_neg : (↑(-x) : localization α S) = -x := of_neg _ _ _
@[simp] lemma coe_pow : (↑(x ^ n) : localization α S) = x ^ n := of_pow _ _ _ _
@[simp] lemma coe_is_unit' (s ∈ S) : is_unit ((s : α) : localization α S) := of_is_unit' _ _ _ ‹s ∈ S›
@[simp] lemma coe_is_unit (s : S) : is_unit ((s : α) : localization α S) := of_is_unit _ _ _
end

lemma mk_self {x : α} {hx : x ∈ S} :
  (mk x ⟨x, hx⟩ : localization α S) = 1 :=
quotient.sound ⟨1, is_submonoid.one_mem,
by simp only [subtype.coe_mk, is_submonoid.coe_one, mul_one, one_mul, sub_self]⟩

lemma mk_self' {s : S} :
  (mk s s : localization α S) = 1 :=
by cases s; exact mk_self

lemma mk_self'' {s : S} :
  (mk s.1 s : localization α S) = 1 :=
mk_self'

-- This lemma does not apply with simp, since (mk r s) simplifies to (r * s⁻¹).
-- However, it could apply with dsimp.
@[simp, nolint simp_nf]
lemma coe_mul_mk (x y : α) (s : S) :
  ↑x * mk y s = mk (x * y) s :=
quotient.sound $ r_of_eq $ by rw one_mul

lemma mk_eq_mul_mk_one (r : α) (s : S) :
  mk r s = r * mk 1 s :=
by rw [coe_mul_mk, mul_one]

-- This lemma does not apply with simp, since (mk r s) simplifies to (r * s⁻¹).
-- However, it could apply with dsimp.
@[simp, nolint simp_nf]
lemma mk_mul_mk (x y : α) (s t : S) :
  mk x s * mk y t = mk (x * y) (s * t) := rfl

lemma mk_mul_cancel_left (r : α) (s : S) :
  mk (↑s * r) s = r :=
by rw [mk_eq_mul_mk_one, mul_comm ↑s, coe_mul,
       mul_assoc, ← mk_eq_mul_mk_one, mk_self', mul_one]

lemma mk_mul_cancel_right (r : α) (s : S) :
  mk (r * s) s = r :=
by rw [mul_comm, mk_mul_cancel_left]

@[simp] lemma mk_eq (r : α) (s : S) :
  mk r s = r * ((to_units s)⁻¹ : units _) :=
quotient.sound $ by simp

@[elab_as_eliminator]
protected theorem induction_on {C : localization α S → Prop} (x : localization α S)
  (ih : ∀ r s, C (mk r s : localization α S)) : C x :=
by rcases x with ⟨r, s⟩; exact ih r s

section
variables {β : Type v} [comm_ring β] {T : set β} [is_submonoid T] (f : α → β) [is_ring_hom f]

@[elab_with_expected_type]
def lift' (g : S → units β) (hg : ∀ s, (g s : β) = f s) (x : localization α S) : β :=
quotient.lift_on x (λ p, f p.1 * ((g p.2)⁻¹ : units β)) $ λ ⟨r₁, s₁⟩ ⟨r₂, s₂⟩ ⟨t, hts, ht⟩,
show f r₁ * ↑(g s₁)⁻¹ = f r₂ * ↑(g s₂)⁻¹, from
calc  f r₁ * ↑(g s₁)⁻¹
    = (f r₁ * g s₂ + ((g s₁ * f r₂ - g s₂ * f r₁) * g ⟨t, hts⟩) * ↑(g ⟨t, hts⟩)⁻¹)
      * ↑(g s₁)⁻¹ * ↑(g s₂)⁻¹ :
  by simp only [hg, subtype.coe_mk, (is_ring_hom.map_mul f).symm, (is_ring_hom.map_sub f).symm,
                ht, is_ring_hom.map_zero f, zero_mul, add_zero];
     rw [is_ring_hom.map_mul f, ← hg, mul_right_comm,
         mul_assoc (f r₁), ← units.coe_mul, mul_inv_self];
     rw [units.coe_one, mul_one]
... = f r₂ * ↑(g s₂)⁻¹ :
  by rw [mul_assoc, mul_assoc, ← units.coe_mul, mul_inv_self, units.coe_one,
         mul_one, mul_comm ↑(g s₂), add_sub_cancel'_right];
     rw [mul_comm ↑(g s₁), ← mul_assoc, mul_assoc (f r₂), ← units.coe_mul,
         mul_inv_self, units.coe_one, mul_one]

instance lift'.is_ring_hom (g : S → units β) (hg : ∀ s, (g s : β) = f s) :
  is_ring_hom (localization.lift' f g hg) :=
{ map_one := have g 1 = 1, from units.ext (by rw hg; exact is_ring_hom.map_one f),
    show f 1 * ↑(g 1)⁻¹ = 1, by rw [this, one_inv, units.coe_one, mul_one, is_ring_hom.map_one f],
  map_mul := λ x y, localization.induction_on x $ λ r₁ s₁,
    localization.induction_on y $ λ r₂ s₂,
    have g (s₁ * s₂) = g s₁ * g s₂,
      from units.ext (by simp only [hg, units.coe_mul]; exact is_ring_hom.map_mul f),
    show _ * ↑(g (_ * _))⁻¹ = (_ * _) * (_ * _),
    by simp only [subtype.coe_mk, mul_one, one_mul, subtype.coe_eta, this, mul_inv_rev];
       rw [is_ring_hom.map_mul f, units.coe_mul, ← mul_assoc, ← mul_assoc];
       simp only [mul_right_comm],
  map_add := λ x y, localization.induction_on x $ λ r₁ s₁,
    localization.induction_on y $ λ r₂ s₂,
    have g (s₁ * s₂) = g s₁ * g s₂,
      from units.ext (by simp only [hg, units.coe_mul]; exact is_ring_hom.map_mul f),
    show _ * ↑(g (_ * _))⁻¹ = _ * _ + _ * _,
    by simp only [subtype.coe_mk, mul_one, one_mul, subtype.coe_eta, this, mul_inv_rev];
       simp only [is_ring_hom.map_mul f, is_ring_hom.map_add f, add_mul, (hg _).symm];
       simp only [mul_assoc, mul_comm, mul_left_comm, (units.coe_mul _ _).symm];
       rw [mul_inv_cancel_left, mul_left_comm, ← mul_assoc, mul_inv_cancel_right, add_comm] }

noncomputable def lift (h : ∀ s ∈ S, is_unit (f s)) :
  localization α S → β :=
localization.lift' f (λ s, classical.some $ h s.1 s.2)
  (λ s, by rw [← classical.some_spec (h s.1 s.2)]; refl)

instance lift.is_ring_hom (h : ∀ s ∈ S, is_unit (f s)) :
  is_ring_hom (lift f h) :=
lift'.is_ring_hom _ _ _

-- This lemma does not apply with simp, since (mk r s) simplifies to (r * s⁻¹).
-- However, it could apply with dsimp.
@[simp, nolint simp_nf]
lemma lift'_mk (g : S → units β) (hg : ∀ s, (g s : β) = f s) (r : α) (s : S) :
  lift' f g hg (mk r s) = f r * ↑(g s)⁻¹ := rfl

@[simp] lemma lift'_of (g : S → units β) (hg : ∀ s, (g s : β) = f s) (a : α) :
  lift' f g hg (of a) = f a :=
have g 1 = 1, from units.ext_iff.2 $ by simp [hg, is_ring_hom.map_one f],
by simp [lift', quotient.lift_on_beta, of, mk, this]

@[simp] lemma lift'_coe (g : S → units β) (hg : ∀ s, (g s : β) = f s) (a : α) :
  lift' f g hg a = f a := lift'_of _ _ _ _

@[simp] lemma lift_of (h : ∀ s ∈ S, is_unit (f s)) (a : α) :
  lift f h (of a) = f a := lift'_of _ _ _ _

@[simp] lemma lift_coe (h : ∀ s ∈ S, is_unit (f s)) (a : α) :
  lift f h a = f a := lift'_of _ _ _ _

@[simp] lemma lift'_comp_of (g : S → units β) (hg : ∀ s, (g s : β) = f s) :
  lift' f g hg ∘ of = f := funext $ λ a, lift'_of _ _ _ a

@[simp] lemma lift_comp_of (h : ∀ s ∈ S, is_unit (f s)) :
  lift f h ∘ of = f := lift'_comp_of _ _ _

@[simp] lemma lift'_apply_coe (f : localization α S → β) [is_ring_hom f]
  (g : S → units β) (hg : ∀ s, (g s : β) = f s) :
  lift' (λ a : α, f a) g hg = f :=
have g = (λ s, (units.map' f : units (localization α S) → units β) (to_units s)),
  from funext $ λ x, units.ext $ (hg x).symm ▸ rfl,
funext $ λ x, localization.induction_on x
  (λ r s, by subst this; rw [lift'_mk, ← (units.map' f).map_inv, units.coe_map'];
    simp [is_ring_hom.map_mul f])

@[simp] lemma lift_apply_coe (f : localization α S → β) [is_ring_hom f] :
  lift (λ a : α, f a)
    (λ s hs, is_unit.map' f (is_unit_unit (to_units ⟨s, hs⟩))) = f :=
by rw [lift, lift'_apply_coe]

/-- Function extensionality for localisations:
 two functions are equal if they agree on elements that are coercions.-/
protected lemma funext (f g : localization α S → β) [is_ring_hom f] [is_ring_hom g]
  (h : ∀ a : α, f a = g a) : f = g :=
begin
  rw [← lift_apply_coe f, ← lift_apply_coe g],
  congr' 1,
  exact funext h
end

variables {α S T}

def map (hf : ∀ s ∈ S, f s ∈ T) : localization α S → localization β T :=
lift' (of ∘ f) (to_units ∘ subtype.map f hf) (λ s, rfl)

instance map.is_ring_hom (hf : ∀ s ∈ S, f s ∈ T) : is_ring_hom (map f hf) :=
lift'.is_ring_hom _ _ _

@[simp] lemma map_of (hf : ∀ s ∈ S, f s ∈ T) (a : α) :
  map f hf (of a) = of (f a) := lift'_of _ _ _ _

@[simp] lemma map_coe (hf : ∀ s ∈ S, f s ∈ T) (a : α) :
  map f hf a = (f a) := lift'_of _ _ _ _

@[simp] lemma map_comp_of (hf : ∀ s ∈ S, f s ∈ T) :
  map f hf ∘ of = of ∘ f := funext $ λ a, map_of _ _ _

@[simp] lemma map_id : map id (λ s (hs : s ∈ S), hs) = id :=
localization.funext _ _ $ map_coe _ _

lemma map_comp_map {γ : Type*} [comm_ring γ]  (hf : ∀ s ∈ S, f s ∈ T) (U : set γ)
  [is_submonoid U] (g : β → γ) [is_ring_hom g] (hg : ∀ t ∈ T, g t ∈ U) :
  map g hg ∘ map f hf = map (λ x, g (f x)) (λ s hs, hg _ (hf _ hs)) :=
localization.funext _ _ $ by simp

lemma map_map {γ : Type*} [comm_ring γ]  (hf : ∀ s ∈ S, f s ∈ T) (U : set γ)
  [is_submonoid U] (g : β → γ) [is_ring_hom g] (hg : ∀ t ∈ T, g t ∈ U) (x) :
  map g hg (map f hf x) = map (λ x, g (f x)) (λ s hs, hg _ (hf _ hs)) x :=
congr_fun (map_comp_map _ _ _ _ _) x

def equiv_of_equiv (h₁ : α ≃+* β) (h₂ : h₁ '' S = T) :
  localization α S ≃+* localization β T :=
{ to_fun := map h₁ $ λ s hs, h₂ ▸ set.mem_image_of_mem _ hs,
  inv_fun := map h₁.symm $ λ t ht,
    by simp [h₁.image_eq_preimage, set.preimage, set.ext_iff, *] at *,
  left_inv := λ _, by simp only [map_map, h₁.symm_apply_apply]; erw map_id; refl,
  right_inv := λ _, by simp only [map_map, h₁.apply_symm_apply]; erw map_id; refl,
  map_mul' := λ _ _, is_ring_hom.map_mul _,
  map_add' := λ _ _, is_ring_hom.map_add _ }

end

section away
variables {β : Type v} [comm_ring β] (f : α → β) [is_ring_hom f]

@[reducible] def away (x : α) := localization α (powers x)

@[simp] def away.inv_self (x : α) : away x :=
mk 1 ⟨x, 1, pow_one x⟩

@[elab_with_expected_type]
noncomputable def away.lift {x : α} (hfx : is_unit (f x)) : away x → β :=
localization.lift' f (λ s, classical.some hfx ^ classical.some s.2) $ λ s,
by rw [units.coe_pow, ← classical.some_spec hfx,
       ← is_semiring_hom.map_pow f, classical.some_spec s.2]; refl

instance away.lift.is_ring_hom {x : α} (hfx : is_unit (f x)) :
  is_ring_hom (localization.away.lift f hfx) :=
lift'.is_ring_hom _ _ _

@[simp] lemma away.lift_of {x : α} (hfx : is_unit (f x)) (a : α) :
  away.lift f hfx (of a) = f a := lift'_of _ _ _ _

@[simp] lemma away.lift_coe {x : α} (hfx : is_unit (f x)) (a : α) :
  away.lift f hfx a = f a := lift'_of _ _ _ _

@[simp] lemma away.lift_comp_of {x : α} (hfx : is_unit (f x)) :
  away.lift f hfx ∘ of = f := lift'_comp_of _ _ _

noncomputable def away_to_away_right (x y : α) : away x → away (x * y) :=
localization.away.lift coe $
is_unit_of_mul_eq_one x (y * away.inv_self (x * y)) $
by rw [away.inv_self, coe_mul_mk, coe_mul_mk, mul_one, mk_self]

instance away_to_away_right.is_ring_hom (x y : α) :
  is_ring_hom (away_to_away_right x y) :=
away.lift.is_ring_hom _ _

end away

section at_prime

variables (P : ideal α) [hp : ideal.is_prime P]
include hp

instance prime.is_submonoid :
  is_submonoid (-P : set α) :=
{ one_mem := P.ne_top_iff_one.1 hp.1,
  mul_mem := λ x y hnx hny hxy, or.cases_on (hp.2 hxy) hnx hny }

@[reducible] def at_prime := localization α (-P)

instance at_prime.local_ring : local_ring (at_prime P) :=
local_of_nonunits_ideal
  (λ hze,
    let ⟨t, hts, ht⟩ := quotient.exact hze in
    hts $ have htz : t = 0, by simpa using ht,
      suffices (0:α) ∈ P, by rwa htz,
      P.zero_mem)
  (begin
    rintro ⟨⟨r₁, s₁, hs₁⟩⟩ ⟨⟨r₂, s₂, hs₂⟩⟩ hx hy hu,
    rcases is_unit_iff_exists_inv.1 hu with ⟨⟨⟨r₃, s₃, hs₃⟩⟩, hz⟩,
    rcases quotient.exact hz with ⟨t, hts, ht⟩,
    simp at ht,
    have : ∀ {r s hs}, (⟦⟨r, s, hs⟩⟧ : at_prime P) ∈ nonunits (at_prime P) → r ∈ P,
    { haveI := classical.dec,
      exact λ r s hs, not_imp_comm.1 (λ nr,
        is_unit_iff_exists_inv.2 ⟨⟦⟨s, r, nr⟩⟧,
          quotient.sound $ r_of_eq $ by simp [mul_comm]⟩) },
    have hr₃ := (hp.mem_or_mem_of_mul_eq_zero ht).resolve_right hts,
    have := (ideal.add_mem_iff_left _ _).1 hr₃,
    { exact not_or (mt hp.mem_or_mem (not_or hs₁ hs₂)) hs₃ (hp.mem_or_mem this) },
    { exact P.neg_mem (P.mul_mem_right
        (P.add_mem (P.mul_mem_left (this hy)) (P.mul_mem_left (this hx)))) }
  end)

end at_prime

variable (α)

def non_zero_divisors : set α := {x | ∀ z, z * x = 0 → z = 0}

instance non_zero_divisors.is_submonoid : is_submonoid (non_zero_divisors α) :=
{ one_mem := λ z hz, by rwa mul_one at hz,
  mul_mem := λ x₁ x₂ hx₁ hx₂ z hz,
    have z * x₁ * x₂ = 0, by rwa mul_assoc,
    hx₁ z $ hx₂ (z * x₁) this }

@[simp] lemma non_zero_divisors_one_val : (1 : non_zero_divisors α).val = 1 := rfl

/-- The field of fractions of an integral domain.-/
@[reducible] def fraction_ring := localization α (non_zero_divisors α)

namespace fraction_ring
open function
variables {β : Type u} [integral_domain β]

lemma eq_zero_of_ne_zero_of_mul_eq_zero {x y : β} :
  x ≠ 0 → y * x = 0 → y = 0 :=
λ hnx hxy, or.resolve_right (eq_zero_or_eq_zero_of_mul_eq_zero hxy) hnx

lemma mem_non_zero_divisors_iff_ne_zero {x : β} :
  x ∈ non_zero_divisors β ↔ x ≠ 0 :=
⟨λ hm hz, zero_ne_one (hm 1 $ by rw [hz, one_mul]).symm,
 λ hnx z, eq_zero_of_ne_zero_of_mul_eq_zero hnx⟩

variables (β) [de : decidable_eq β]
include de

def inv_aux (x : β × (non_zero_divisors β)) : fraction_ring β :=
if h : x.1 = 0 then 0 else ⟦⟨x.2, x.1, mem_non_zero_divisors_iff_ne_zero.mpr h⟩⟧

instance : has_inv (fraction_ring β) :=
⟨quotient.lift (inv_aux β) $
  λ ⟨r₁, s₁, hs₁⟩ ⟨r₂, s₂, hs₂⟩ ⟨t, hts, ht⟩,
  begin
    have hrs : s₁ * r₂ = 0 + s₂ * r₁,
      from sub_eq_iff_eq_add.1 (hts _ ht),
    by_cases hr₁ : r₁ = 0;
    by_cases hr₂ : r₂ = 0;
    simp [hr₁, hr₂] at hrs;
    simp only [inv_aux, hr₁, hr₂, dif_pos, dif_neg, not_false_iff, subtype.coe_mk, quotient.eq],
    { exfalso,
      exact mem_non_zero_divisors_iff_ne_zero.mp hs₁ hrs },
    { exfalso,
      exact mem_non_zero_divisors_iff_ne_zero.mp hs₂ hrs },
    { apply r_of_eq,
      simpa [mul_comm] using hrs.symm }
  end⟩

lemma mk_inv {r s} :
  (mk r s : fraction_ring β)⁻¹ =
  if h : r = 0 then 0 else ⟦⟨s, r, mem_non_zero_divisors_iff_ne_zero.mpr h⟩⟧ := rfl

lemma mk_inv' :
  ∀ (x : β × (non_zero_divisors β)), (⟦x⟧⁻¹ : fraction_ring β) =
  if h : x.1 = 0 then 0 else ⟦⟨x.2.val, x.1, mem_non_zero_divisors_iff_ne_zero.mpr h⟩⟧
| ⟨r,s,hs⟩ := rfl

instance : decidable_eq (fraction_ring β) :=
@quotient.decidable_eq (β × non_zero_divisors β) (localization.setoid β (non_zero_divisors β)) $
λ ⟨r₁, s₁, hs₁⟩ ⟨r₂, s₂, hs₂⟩, show decidable (∃ t ∈ non_zero_divisors β, (s₁ * r₂ - s₂ * r₁) * t = 0),
from decidable_of_iff (s₁ * r₂ - s₂ * r₁ = 0)
⟨λ H, ⟨1, λ y, (mul_one y).symm ▸ id, H.symm ▸ zero_mul _⟩,
λ ⟨t, ht1, ht2⟩, or.resolve_right (mul_eq_zero.1 ht2) $ λ ht,
  one_ne_zero (ht1 1 ((one_mul t).symm ▸ ht))⟩

instance : field (fraction_ring β) :=
by refine
{ inv            := has_inv.inv,
  zero_ne_one    := λ hzo,
    let ⟨t, hts, ht⟩ := quotient.exact hzo in
    zero_ne_one (by simpa using hts _ ht : 0 = 1),
  mul_inv_cancel := quotient.ind _,
  inv_zero := dif_pos rfl,
  .. localization.comm_ring };
{ intros x hnx,
  rcases x with ⟨x, z, hz⟩,
  have : x ≠ 0,
    from assume hx, hnx (quotient.sound $ r_of_eq $ by simp [hx]),
  simp only [has_inv.inv, inv_aux, quotient.lift_beta, dif_neg this],
  exact (quotient.sound $ r_of_eq $ by simp [mul_comm]) }

@[simp, nolint simp_nf] -- takes a crazy amount of time simplify lhs
lemma mk_eq_div {r s} : (mk r s : fraction_ring β) = (r / s : fraction_ring β) :=
show _ = _ * dite (s.1 = 0) _ _, by rw [dif_neg (mem_non_zero_divisors_iff_ne_zero.mp s.2)];
exact localization.mk_eq_mul_mk_one _ _

variables {β}

@[simp] lemma mk_eq_div' (x : β × (non_zero_divisors β)) :
  (⟦x⟧ : fraction_ring β) = ((x.1) / ((x.2).val) : fraction_ring β) :=
by erw ← mk_eq_div; cases x; refl

lemma eq_zero_of (x : β) (h : (of x : fraction_ring β) = 0) : x = 0 :=
begin
  rcases quotient.exact h with ⟨t, ht, ht'⟩,
  simpa [mem_non_zero_divisors_iff_ne_zero.mp ht] using ht'
end

omit de

lemma of.injective : function.injective (of : β → fraction_ring β) :=
(is_add_group_hom.injective_iff _).mpr $ by { classical, exact eq_zero_of }

section map
open function is_ring_hom
variables {A : Type u} [integral_domain A]
variables {B : Type v} [integral_domain B]
variables (f : A → B) [is_ring_hom f]

def map (hf : injective f) : fraction_ring A → fraction_ring B :=
localization.map f $ λ s h,
  by rw [mem_non_zero_divisors_iff_ne_zero, ← map_zero f, ne.def, hf.eq_iff];
    exact mem_non_zero_divisors_iff_ne_zero.1 h

@[simp] lemma map_of (hf : injective f) (a : A) : map f hf (of a) = of (f a) :=
localization.map_of _ _ _

@[simp] lemma map_coe (hf : injective f) (a : A) : map f hf a = f a :=
localization.map_coe _ _ _

@[simp] lemma map_comp_of (hf : injective f) :
  map f hf ∘ (of : A → fraction_ring A) = (of : B → fraction_ring B) ∘ f :=
localization.map_comp_of _ _

instance map.is_ring_hom (hf : injective f) : is_ring_hom (map f hf) :=
localization.map.is_ring_hom _ _

def equiv_of_equiv (h : A ≃+* B) : fraction_ring A ≃+* fraction_ring B :=
localization.equiv_of_equiv h
begin
  ext b,
  rw [h.image_eq_preimage, set.preimage, set.mem_set_of_eq,
    mem_non_zero_divisors_iff_ne_zero, mem_non_zero_divisors_iff_ne_zero, ne.def],
  exact h.symm.map_ne_zero_iff
end

end map

end fraction_ring

section ideals

theorem map_comap (J : ideal (localization α S)) :
  ideal.map (ring_hom.of coe) (ideal.comap (ring_hom.of (coe : α → localization α S)) J) = J :=
le_antisymm (ideal.map_le_iff_le_comap.2 (le_refl _)) $ λ x,
localization.induction_on x $ λ r s hJ, (submodule.mem_coe _).2 $
mul_one r ▸ coe_mul_mk r 1 s ▸ (ideal.mul_mem_right _ $ ideal.mem_map_of_mem $
have _ := @ideal.mul_mem_left (localization α S) _ _ s _ hJ,
by rwa [coe_coe, coe_mul_mk, mk_mul_cancel_left] at this)

def le_order_embedding :
  ((≤) : ideal (localization α S) → ideal (localization α S) → Prop) ≼o
  ((≤) : ideal α → ideal α → Prop) :=
{ to_fun := λ J, ideal.comap (ring_hom.of coe) J,
  inj := function.injective_of_left_inverse (map_comap α),
  ord := λ J₁ J₂, ⟨ideal.comap_mono, λ hJ,
    map_comap α J₁ ▸ map_comap α J₂ ▸ ideal.map_mono hJ⟩ }

end ideals

section module
/-! ### `module` section

  Localizations form an algebra over `α` induced by the embedding `coe : α → localization α S`.
-/

set_option class.instance_max_depth 50

variables (α S)

<<<<<<< HEAD
instance : algebra α (localization α S) := algebra.of_fun coe (is_ring_hom.of_semiring coe)
=======
instance : algebra α (localization α S) := (ring_hom.of coe).to_algebra $ λ _, mul_comm _
>>>>>>> 8356b798

lemma of_smul (c x : α) : (of (c • x) : localization α S) = c • of x :=
by { simp, refl }

lemma coe_smul (c x : α) : (coe (c • x) : localization α S) = c • coe x :=
of_smul α S c x

lemma coe_mul_eq_smul (c : α) (x : localization α S) : coe c * x = c • x :=
rfl

lemma mul_coe_eq_smul (c : α) (x : localization α S) : x * coe c = c • x :=
mul_comm x (coe c)

/-- The embedding `coe : α → localization α S` induces a linear map. -/
def lin_coe : α →ₗ[α] localization α S := ⟨coe, coe_add α S, coe_smul α S⟩

@[simp] lemma lin_coe_apply (a : α) : lin_coe α S a = coe a := rfl

instance coe_submodules : has_coe (ideal α) (submodule α (localization α S)) :=
⟨submodule.map (lin_coe _ _)⟩

@[simp] lemma of_id (a : α) : (algebra.of_id α (localization α S) : α → localization α S) a = ↑a :=
rfl

end module

section is_integer

/-- `a : localization α S` is an integer if it is an element of the original ring `α` -/
def is_integer (S : set α) [is_submonoid S] (a : localization α S) : Prop :=
a ∈ set.range (coe : α → localization α S)

lemma is_integer_coe (a : α) : is_integer α S a :=
⟨a, rfl⟩

lemma is_integer_add {a b} (ha : is_integer α S a) (hb : is_integer α S b) :
  is_integer α S (a + b) :=
begin
  rcases ha with ⟨a', ha⟩,
  rcases hb with ⟨b', hb⟩,
  use a' + b',
  rw [coe_add, ha, hb]
end

lemma is_integer_mul {a b} (ha : is_integer α S a) (hb : is_integer α S b) :
  is_integer α S (a * b) :=
begin
  rcases ha with ⟨a', ha⟩,
  rcases hb with ⟨b', hb⟩,
  use a' * b',
  rw [coe_mul, ha, hb]
end

set_option class.instance_max_depth 50
lemma is_integer_smul {a : α} {b} (hb : is_integer α S b) :
  is_integer α S (a • b) :=
begin
  rcases hb with ⟨b', hb⟩,
  use a * b',
  rw [←hb, ←coe_smul, smul_eq_mul]
end

end is_integer

end localization<|MERGE_RESOLUTION|>--- conflicted
+++ resolved
@@ -611,11 +611,7 @@
 
 variables (α S)
 
-<<<<<<< HEAD
-instance : algebra α (localization α S) := algebra.of_fun coe (is_ring_hom.of_semiring coe)
-=======
 instance : algebra α (localization α S) := (ring_hom.of coe).to_algebra $ λ _, mul_comm _
->>>>>>> 8356b798
 
 lemma of_smul (c x : α) : (of (c • x) : localization α S) = c • of x :=
 by { simp, refl }
