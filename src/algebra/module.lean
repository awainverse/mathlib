--- conflicted
+++ resolved
@@ -244,12 +244,9 @@
 @[ext] theorem ext (H : ∀ x, f x = g x) : f = g :=
 by cases f; cases g; congr'; exact funext H
 
-<<<<<<< HEAD
-=======
 lemma coe_fn_congr : Π {x x' : M}, x = x' → f x = f x'
 | _ _ rfl := rfl
 
->>>>>>> 52aa1281
 theorem ext_iff : f = g ↔ ∀ x, f x = g x :=
 ⟨by { rintro rfl x, refl } , ext⟩
 
@@ -360,20 +357,27 @@
 (smul : ∀ (c:R) {x}, x ∈ carrier → c • x ∈ carrier)
 
 namespace submodule
-<<<<<<< HEAD
-variables [ring R] [add_comm_group M] [add_comm_group M₂]
-
-section
-=======
 variables [ring R] [add_comm_group M]
 
->>>>>>> 52aa1281
 variables [module R M]
 
 instance : has_coe (submodule R M) (set M) := ⟨submodule.carrier⟩
 instance : has_mem M (submodule R M) := ⟨λ x p, x ∈ (p : set M)⟩
-<<<<<<< HEAD
-end
+instance : has_coe_to_sort (submodule R M) := ⟨_, λ p, {x : M // x ∈ p}⟩
+end submodule
+
+protected theorem submodule.exists [ring R] [add_comm_group M] [module R M] {p : submodule R M}
+  {q : p → Prop} :
+  (∃ x, q x) ↔ (∃ x (hx : x ∈ p), q ⟨x, hx⟩) :=
+set_coe.exists
+
+protected theorem submodule.forall [ring R] [add_comm_group M] [module R M] {p : submodule R M}
+  {q : p → Prop} :
+  (∀ x, q x) ↔ (∀ x (hx : x ∈ p), q ⟨x, hx⟩) :=
+set_coe.forall
+
+namespace submodule
+variables [ring R] [add_comm_group M] [add_comm_group M₂]
 
 -- We can infer the module structure implicitly from the bundled submodule,
 -- rather than via typeclass resolution.
@@ -381,30 +385,6 @@
 variables {p q : submodule R M}
 variables {r : R} {x y : M}
 
-=======
-instance : has_coe_to_sort (submodule R M) := ⟨_, λ p, {x : M // x ∈ p}⟩
-end submodule
-
-protected theorem submodule.exists [ring R] [add_comm_group M] [module R M] {p : submodule R M}
-  {q : p → Prop} :
-  (∃ x, q x) ↔ (∃ x (hx : x ∈ p), q ⟨x, hx⟩) :=
-set_coe.exists
-
-protected theorem submodule.forall [ring R] [add_comm_group M] [module R M] {p : submodule R M}
-  {q : p → Prop} :
-  (∀ x, q x) ↔ (∀ x (hx : x ∈ p), q ⟨x, hx⟩) :=
-set_coe.forall
-
-namespace submodule
-variables [ring R] [add_comm_group M] [add_comm_group M₂]
-
--- We can infer the module structure implicitly from the bundled submodule,
--- rather than via typeclass resolution.
-variables {module_M : module R M}
-variables {p q : submodule R M}
-variables {r : R} {x y : M}
-
->>>>>>> 52aa1281
 theorem ext' (h : (p : set M) = q) : p = q :=
 by cases p; cases q; congr'
 
@@ -427,13 +407,8 @@
 
 lemma sub_mem (hx : x ∈ p) (hy : y ∈ p) : x - y ∈ p := p.add_mem hx (p.neg_mem hy)
 
-<<<<<<< HEAD
-lemma neg_mem_iff : -x ∈ p ↔ x ∈ p :=
-⟨λ h, by simpa using p.neg_mem h, p.neg_mem⟩
-=======
 @[simp] lemma neg_mem_iff : -x ∈ p ↔ x ∈ p :=
 ⟨λ h, by simpa using neg_mem p h, neg_mem p⟩
->>>>>>> 52aa1281
 
 lemma add_mem_iff_left (h₁ : y ∈ p) : x + y ∈ p ↔ x ∈ p :=
 ⟨λ h₂, by simpa using p.sub_mem h₂ h₁, λ h₂, p.add_mem h₂ h₁⟩
@@ -457,15 +432,11 @@
 instance : has_neg p := ⟨λx, ⟨-x.1, p.neg_mem x.2⟩⟩
 instance : has_scalar R p := ⟨λ c x, ⟨c • x.1, p.smul_mem c x.2⟩⟩
 
-<<<<<<< HEAD
-variables {p}
-=======
 @[simp] lemma mk_eq_zero {x} (h : x ∈ p) : (⟨x, h⟩ : p) = 0 ↔ x = 0 := subtype.ext
 
 variables {p}
 @[simp, norm_cast] lemma coe_eq_coe {x y : p} : (x : M) = y ↔ x = y := subtype.ext.symm
 @[simp, norm_cast] lemma coe_eq_zero {x : p} : (x : M) = 0 ↔ x = 0 := @coe_eq_coe _ _ _ _ _ _ x 0
->>>>>>> 52aa1281
 @[simp, norm_cast] lemma coe_add (x y : p) : (↑(x + y) : M) = ↑x + ↑y := rfl
 @[simp, norm_cast] lemma coe_zero : ((0 : p) : M) = 0 := rfl
 @[simp, norm_cast] lemma coe_neg (x : p) : ((-x : p) : M) = -x := rfl
