/-
Copyright (c) 2017 Kenny Lau. All rights reserved.
Released under Apache 2.0 license as described in the file LICENSE.
Authors: Kenny Lau, Mario Carneiro, Johannes Hölzl, Chris Hughes, Jens Wagemaker
-/
import algebra.group.basic
import tactic.ext
import tactic.norm_cast

/-!
# Units (i.e., invertible elements) of a multiplicative monoid
-/

universe u
variable {α : Type u}

/-- Units of a monoid, bundled version. An element of a `monoid` is a unit if it has a two-sided
inverse. This version bundles the inverse element so that it can be computed. For a predicate
see `is_unit`. -/
structure units (α : Type u) [monoid α] :=
(val : α)
(inv : α)
(val_inv : val * inv = 1)
(inv_val : inv * val = 1)

/-- Units of an add_monoid, bundled version. An element of an add_monoid is a unit if it has a
    two-sided additive inverse. This version bundles the inverse element so that it can be
    computed. For a predicate see `is_add_unit`. -/
structure add_units (α : Type u) [add_monoid α] :=
(val : α)
(neg : α)
(val_neg : val + neg = 0)
(neg_val : neg + val = 0)

attribute [to_additive add_units] units

namespace units

variables [monoid α]

@[to_additive] instance : has_coe (units α) α := ⟨val⟩

@[simp, to_additive] lemma coe_mk (a : α) (b h₁ h₂) : ↑(units.mk a b h₁ h₂) = a := rfl

@[ext, to_additive] theorem ext :
  function.injective (coe : units α → α)
| ⟨v, i₁, vi₁, iv₁⟩ ⟨v', i₂, vi₂, iv₂⟩ e :=
  by change v = v' at e; subst v'; congr;
      simpa only [iv₂, vi₁, one_mul, mul_one] using mul_assoc i₂ v i₁

@[to_additive] theorem ext_iff {a b : units α} :
  a = b ↔ (a : α) = b :=
ext.eq_iff.symm

@[to_additive] instance [decidable_eq α] : decidable_eq (units α) :=
λ a b, decidable_of_iff' _ ext_iff

/-- Units of a monoid form a group. -/
@[to_additive] instance : group (units α) :=
{ mul := λ u₁ u₂, ⟨u₁.val * u₂.val, u₂.inv * u₁.inv,
    by rw [mul_assoc, ← mul_assoc u₂.val, val_inv, one_mul, val_inv],
    by rw [mul_assoc, ← mul_assoc u₁.inv, inv_val, one_mul, inv_val]⟩,
  one := ⟨1, 1, one_mul 1, one_mul 1⟩,
  mul_one := λ u, ext $ mul_one u,
  one_mul := λ u, ext $ one_mul u,
  mul_assoc := λ u₁ u₂ u₃, ext $ mul_assoc u₁ u₂ u₃,
  inv := λ u, ⟨u.2, u.1, u.4, u.3⟩,
  mul_left_inv := λ u, ext u.inv_val }

variables (a b : units α) {c : units α}
@[simp, norm_cast, to_additive] lemma coe_mul : (↑(a * b) : α) = a * b := rfl
attribute [norm_cast] add_units.coe_add

@[simp, norm_cast, to_additive] lemma coe_one : ((1 : units α) : α) = 1 := rfl
attribute [norm_cast] add_units.coe_zero

@[to_additive] lemma val_coe : (↑a : α) = a.val := rfl

@[norm_cast, to_additive] lemma coe_inv : ((a⁻¹ : units α) : α) = a.inv := rfl
attribute [norm_cast] add_units.coe_neg

@[simp, to_additive] lemma inv_mul : (↑a⁻¹ * a : α) = 1 := inv_val _
@[simp, to_additive] lemma mul_inv : (a * ↑a⁻¹ : α) = 1 := val_inv _

@[simp, to_additive] lemma mul_inv_cancel_left (a : units α) (b : α) : (a:α) * (↑a⁻¹ * b) = b :=
by rw [← mul_assoc, mul_inv, one_mul]

@[simp, to_additive] lemma inv_mul_cancel_left (a : units α) (b : α) : (↑a⁻¹:α) * (a * b) = b :=
by rw [← mul_assoc, inv_mul, one_mul]

@[simp, to_additive] lemma mul_inv_cancel_right (a : α) (b : units α) : a * b * ↑b⁻¹ = a :=
by rw [mul_assoc, mul_inv, mul_one]

@[simp, to_additive] lemma inv_mul_cancel_right (a : α) (b : units α) : a * ↑b⁻¹ * b = a :=
by rw [mul_assoc, inv_mul, mul_one]

@[to_additive] instance : inhabited (units α) := ⟨1⟩

@[to_additive] instance {α} [comm_monoid α] : comm_group (units α) :=
{ mul_comm := λ u₁ u₂, ext $ mul_comm _ _, ..units.group }

@[to_additive] instance [has_repr α] : has_repr (units α) := ⟨repr ∘ val⟩

@[simp, to_additive] theorem mul_right_inj (a : units α) {b c : α} : (a:α) * b = a * c ↔ b = c :=
⟨λ h, by simpa only [inv_mul_cancel_left] using congr_arg ((*) ↑(a⁻¹ : units α)) h, congr_arg _⟩

@[simp, to_additive] theorem mul_left_inj (a : units α) {b c : α} : b * a = c * a ↔ b = c :=
⟨λ h, by simpa only [mul_inv_cancel_right] using congr_arg (* ↑(a⁻¹ : units α)) h, congr_arg _⟩

@[to_additive] theorem eq_mul_inv_iff_mul_eq {a b : α} : a = b * ↑c⁻¹ ↔ a * c = b :=
⟨λ h, by rw [h, inv_mul_cancel_right], λ h, by rw [← h, mul_inv_cancel_right]⟩

@[to_additive] theorem eq_inv_mul_iff_mul_eq {a c : α} : a = ↑b⁻¹ * c ↔ ↑b * a = c :=
⟨λ h, by rw [h, mul_inv_cancel_left], λ h, by rw [← h, inv_mul_cancel_left]⟩

@[to_additive] theorem inv_mul_eq_iff_eq_mul {b c : α} : ↑a⁻¹ * b = c ↔ b = a * c :=
⟨λ h, by rw [← h, mul_inv_cancel_left], λ h, by rw [h, inv_mul_cancel_left]⟩

@[to_additive] theorem mul_inv_eq_iff_eq_mul {a c : α} : a * ↑b⁻¹ = c ↔ a = c * b :=
⟨λ h, by rw [← h, inv_mul_cancel_right], λ h, by rw [h, mul_inv_cancel_right]⟩

end units

/-- For `a, b` in a `comm_monoid` such that `a * b = 1`, makes a unit out of `a`. -/
@[to_additive "For `a, b` in an `add_comm_monoid` such that `a + b = 0`, makes an add_unit
out of `a`."]
def units.mk_of_mul_eq_one [comm_monoid α] (a b : α) (hab : a * b = 1) :
  units α :=
⟨a, b, hab, (mul_comm b a).trans hab⟩

@[simp, to_additive] lemma units.coe_mk_of_mul_eq_one [comm_monoid α] {a b : α} (h : a * b = 1) :
  (units.mk_of_mul_eq_one a b h : α) = a := rfl

section monoid
variables [monoid α] {a b c : α}

/-- Partial division. It is defined when the
  second argument is invertible, and unlike the division operator
  in `division_ring` it is not totalized at zero. -/
def divp (a : α) (u) : α := a * (u⁻¹ : units α)

infix ` /ₚ `:70 := divp

@[simp] theorem divp_self (u : units α) : (u : α) /ₚ u = 1 := units.mul_inv _

@[simp] theorem divp_one (a : α) : a /ₚ 1 = a := mul_one _

theorem divp_assoc (a b : α) (u : units α) : a * b /ₚ u = a * (b /ₚ u) :=
mul_assoc _ _ _

@[simp] theorem divp_inv (u : units α) : a /ₚ u⁻¹ = a * u := rfl

@[simp] theorem divp_mul_cancel (a : α) (u : units α) : a /ₚ u * u = a :=
(mul_assoc _ _ _).trans $ by rw [units.inv_mul, mul_one]

@[simp] theorem mul_divp_cancel (a : α) (u : units α) : (a * u) /ₚ u = a :=
(mul_assoc _ _ _).trans $ by rw [units.mul_inv, mul_one]

@[simp] theorem divp_left_inj (u : units α) {a b : α} : a /ₚ u = b /ₚ u ↔ a = b :=
units.mul_left_inj _

theorem divp_divp_eq_divp_mul (x : α) (u₁ u₂ : units α) : (x /ₚ u₁) /ₚ u₂ = x /ₚ (u₂ * u₁) :=
by simp only [divp, mul_inv_rev, units.coe_mul, mul_assoc]

theorem divp_eq_iff_mul_eq {x : α} {u : units α} {y : α} : x /ₚ u = y ↔ y * u = x :=
u.mul_left_inj.symm.trans $ by rw [divp_mul_cancel]; exact ⟨eq.symm, eq.symm⟩

theorem divp_eq_one_iff_eq {a : α} {u : units α} : a /ₚ u = 1 ↔ a = u :=
(units.mul_left_inj u).symm.trans $ by rw [divp_mul_cancel, one_mul]

@[simp] theorem one_divp (u : units α) : 1 /ₚ u = ↑u⁻¹ :=
one_mul _

end monoid

section comm_monoid

variables [comm_monoid α]

theorem divp_eq_divp_iff {x y : α} {ux uy : units α} :
  x /ₚ ux = y /ₚ uy ↔ x * uy = y * ux :=
by rw [divp_eq_iff_mul_eq, mul_comm, ← divp_assoc, divp_eq_iff_mul_eq, mul_comm y ux]

theorem divp_mul_divp (x y : α) (ux uy : units α) :
  (x /ₚ ux) * (y /ₚ uy) = (x * y) /ₚ (ux * uy) :=
by rw [← divp_divp_eq_divp_mul, divp_assoc, mul_comm x, divp_assoc, mul_comm]

end comm_monoid

/-!
# `is_unit` predicate

In this file we define the `is_unit` predicate on a `monoid`, and
prove a few basic properties. For the bundled version see `units`. See
also `prime`, `associated`, and `irreducible` in `algebra/associated`.

-/

section is_unit

variables {M : Type*} {N : Type*}

/-- An element `a : M` of a monoid is a unit if it has a two-sided inverse.
The actual definition says that `a` is equal to some `u : units M`, where
`units M` is a bundled version of `is_unit`. -/
<<<<<<< HEAD
@[to_additive is_add_unit "An element `a : M` of an add_monoid is an `add_unit` if it has a two-sided additive inverse. The actual definition says that `a` is equal to some `u : add_units M`, where `add_units M` is a bundled version of `is_add_unit`."]
=======
@[to_additive is_add_unit "An element `a : M` of an add_monoid is an `add_unit` if it has
a two-sided additive inverse. The actual definition says that `a` is equal to some
`u : add_units M`, where `add_units M` is a bundled version of `is_add_unit`."]
>>>>>>> a7063ecc
def is_unit [monoid M] (a : M) : Prop := ∃ u : units M, (u : M) = a

@[simp, to_additive is_add_unit_add_unit]
lemma is_unit_unit [monoid M] (u : units M) : is_unit (u : M) := ⟨u, rfl⟩

@[simp, to_additive is_add_unit_zero]
theorem is_unit_one [monoid M] : is_unit (1:M) := ⟨1, rfl⟩

@[to_additive is_add_unit_of_add_eq_zero] theorem is_unit_of_mul_eq_one [comm_monoid M]
  (a b : M) (h : a * b = 1) : is_unit a :=
⟨units.mk_of_mul_eq_one a b h, rfl⟩

@[to_additive is_add_unit_iff_exists_neg] theorem is_unit_iff_exists_inv [comm_monoid M]
  {a : M} : is_unit a ↔ ∃ b, a * b = 1 :=
⟨by rintro ⟨⟨a, b, hab, _⟩, rfl⟩; exact ⟨b, hab⟩,
 λ ⟨b, hab⟩, is_unit_of_mul_eq_one _ b hab⟩

@[to_additive is_add_unit_iff_exists_neg'] theorem is_unit_iff_exists_inv' [comm_monoid M]
  {a : M} : is_unit a ↔ ∃ b, b * a = 1 :=
by simp [is_unit_iff_exists_inv, mul_comm]

/-- Multiplication by a `u : units M` doesn't affect `is_unit`. -/
@[simp, to_additive is_add_unit_add_add_units "Addition of a `u : add_units M` doesn't affect
`is_add_unit`."]
theorem units.is_unit_mul_units [monoid M] (a : M) (u : units M) :
  is_unit (a * u) ↔ is_unit a :=
iff.intro
  (assume ⟨v, hv⟩,
    have is_unit (a * ↑u * ↑u⁻¹), by existsi v * u⁻¹; rw [←hv, units.coe_mul],
    by rwa [mul_assoc, units.mul_inv, mul_one] at this)
  (assume ⟨v, hv⟩, hv ▸ ⟨v * u, (units.coe_mul v u).symm⟩)

@[to_additive is_add_unit_of_add_is_add_unit_left]
theorem is_unit_of_mul_is_unit_left [comm_monoid M] {x y : M}
  (hu : is_unit (x * y)) : is_unit x :=
let ⟨z, hz⟩ := is_unit_iff_exists_inv.1 hu in
is_unit_iff_exists_inv.2 ⟨y * z, by rwa ← mul_assoc⟩

@[to_additive] theorem is_unit_of_mul_is_unit_right [comm_monoid M] {x y : M}
  (hu : is_unit (x * y)) : is_unit y :=
@is_unit_of_mul_is_unit_left _ _ y x $ by rwa mul_comm

@[to_additive] theorem is_unit.mul_right_inj [monoid M] {a b c : M} (ha : is_unit a) :
  a * b = a * c ↔ b = c :=
by cases ha with a ha; rw [←ha, units.mul_right_inj]

@[to_additive] theorem is_unit.mul_left_inj [monoid M] {a b c : M} (ha : is_unit a) :
  b * a = c * a ↔ b = c :=
by cases ha with a ha; rw [←ha, units.mul_left_inj]

end is_unit<|MERGE_RESOLUTION|>--- conflicted
+++ resolved
@@ -203,13 +203,9 @@
 /-- An element `a : M` of a monoid is a unit if it has a two-sided inverse.
 The actual definition says that `a` is equal to some `u : units M`, where
 `units M` is a bundled version of `is_unit`. -/
-<<<<<<< HEAD
-@[to_additive is_add_unit "An element `a : M` of an add_monoid is an `add_unit` if it has a two-sided additive inverse. The actual definition says that `a` is equal to some `u : add_units M`, where `add_units M` is a bundled version of `is_add_unit`."]
-=======
 @[to_additive is_add_unit "An element `a : M` of an add_monoid is an `add_unit` if it has
 a two-sided additive inverse. The actual definition says that `a` is equal to some
 `u : add_units M`, where `add_units M` is a bundled version of `is_add_unit`."]
->>>>>>> a7063ecc
 def is_unit [monoid M] (a : M) : Prop := ∃ u : units M, (u : M) = a
 
 @[simp, to_additive is_add_unit_add_unit]
