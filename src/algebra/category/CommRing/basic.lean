--- conflicted
+++ resolved
@@ -3,15 +3,7 @@
 Released under Apache 2.0 license as described in the file LICENSE.
 Authors: Scott Morrison, Johannes Hölzl, Yury Kudryashov
 -/
-<<<<<<< HEAD
-
-import algebra.category.Group.basic
-import category_theory.fully_faithful
-import algebra.ring
-import data.int.basic
-=======
 import algebra.category.Group
->>>>>>> a285049b
 import data.equiv.ring
 
 /-!
