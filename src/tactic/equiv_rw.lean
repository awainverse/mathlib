/-
Copyright (c) 2019 Scott Morrison. All rights reserved.
Released under Apache 2.0 license as described in the file LICENSE.
Authors: Scott Morrison
-/
import category.equiv_functor
import tactic.simp_result

/-!
# The `equiv_rw` tactic transports goals or hypotheses along equivalences.

The basic syntax is `equiv_rw e`, where `e : α ≃ β` is an equivalence.
This will try to replace occurrences of `α` in the goal with `β`, for example
transforming
* `⊢ α` to `⊢ β`,
* `⊢ option α` to `⊢ option β`
* `⊢ {a // P}` to `{b // P (⇑(equiv.symm e) b)}`

The tactic can also be used to rewrite hypotheses, using the syntax `equiv_rw e at h`.

## Implementation details

The main internal function is `equiv_rw_type e t`,
which attempts to turn an expression `e : α ≃ β` into a new equivalence with left hand side `t`.
As an example, with `t = option α`, it will generate `functor.map_equiv option e`.

This is achieved by generating a new synthetic goal `%%t ≃ _`,
and calling `solve_by_elim` with an appropriate set of congruence lemmas.
To avoid having to specify the relevant congruence lemmas by hand,
we mostly rely on `equiv_functor.map_equiv` and `bifunctor.map_equiv`
along with some structural congruence lemmas such as
* `equiv.arrow_congr'`,
* `equiv.subtype_equiv_of_subtype'`,
* `equiv.sigma_congr_left'`, and
* `equiv.Pi_congr_left'`.

The main `equiv_rw` function, when operating on the goal, simply generates a new equivalence `e'`
with left hand side matching the target, and calls `apply e'.inv_fun`.

When operating on a hypothesis `x : α`, we introduce a new fact `h : x = e.symm (e x)`,
revert this, and then attempt to `generalize`, replacing all occurrences of `e x` with a new constant `y`,
before `intro`ing and `subst`ing `h`, and renaming `y` back to `x`.

## Future improvements
In a future PR I anticipate that `derive equiv_functor` should work on many examples,
(internally using `transport`, which is in turn based on `equiv_rw`)
and we can incrementally bootstrap the strength of `equiv_rw`.

An ambitious project might be to add `equiv_rw!`,
a tactic which, when failing to find appropriate `equiv_functor` instances,
attempts to `derive` them on the spot.

For now `equiv_rw` is entirely based on `equiv`,
but the framework can readily be generalised to also work with other types of equivalences,
for example specific notations such as ring equivalence (`≃+*`),
or general categorical isomorphisms (`≅`).

This will allow us to transport across more general types of equivalences,
but this will wait for another subsequent PR.
-/

mk_simp_attribute functoriality
"The simpset `functoriality` is used by the tactic `equiv_rw`
to write expressions explicitly as applications of functors."

namespace tactic

/-- A list of lemmas used for constructing congruence equivalences. -/

-- Although this looks 'hard-coded', in fact the lemma `equiv_functor.map_equiv`
-- allows us to extend `equiv_rw` simply by constructing new instance so `equiv_functor`.

-- TODO: We should also use `category_theory.functorial` and `category_theory.hygienic` instances.
-- (example goal: we could rewrite along an isomorphism of rings (either as `R ≅ S` or `R ≃+* S`)
-- and turn an `x : mv_polynomial σ R` into an `x : mv_polynomial σ S`.).

meta def equiv_congr_lemmas : tactic (list expr) :=
do exprs ←
  [
  `equiv.of_iff,
  `category_theory.iso.to_equiv,
  -- TODO decide what to do with this; it's an equiv_bifunctor?
  `equiv.equiv_congr,
  -- The function arrow is technically a bifunctor `Typeᵒᵖ → Type → Type`,
  -- but the pattern matcher will never see this.
  `equiv.arrow_congr',
  -- Allow rewriting in subtypes:
  `equiv.subtype_equiv_of_subtype',
  -- Allow rewriting in the first component of a sigma-type:
  `equiv.sigma_congr_left',
  -- Allow rewriting ∀s:
  -- (You might think that repeated application of `equiv.forall_congr'
  -- would handle the higher arity cases, but unfortunately unification is not clever enough.)
  `equiv.forall₃_congr',
  `equiv.forall₂_congr',
  `equiv.forall_congr',
  -- Allow rewriting in argument of Pi types:
   `equiv.Pi_congr_left',
  -- Handles `sum` and `prod`, and many others:
  `bifunctor.map_equiv,
  -- Handles `list`, `option`, `unique`, and many others:
  `equiv_functor.map_equiv,
  `category_theory.map_iso,
  -- We have to filter results to ensure we don't cheat and use exclusively `equiv.refl` and `iff.refl`!
  `equiv.refl,
  `iff.refl
  ].mmap (λ n, try_core (mk_const n)),
  return (exprs.map option.to_list).join -- TODO: implement `.mfilter_map mk_const`?

declare_trace equiv_rw_type

/--
Configuration structure for `equiv_rw`.

* `max_depth` bounds the search depth for equivalences to rewrite along.
  The default value is 10.
  (e.g., if you're rewriting along `e : α ≃ β`, and `max_depth := 2`,
  you can rewrite `option (option α))` but not `option (option (option α))`.
-/
meta structure equiv_rw_cfg :=
(max_depth : ℕ := 10)

/--
Implementation of `equiv_rw_type`, using `solve_by_elim`.
Expects a goal of the form `t ≃ _`,
and tries to solve it using `eq : α ≃ β` and congruence lemmas.
-/
meta def equiv_rw_type_core (eq : expr) (cfg : equiv_rw_cfg) : tactic unit :=
do
  -- Assemble the relevant lemmas.
  equiv_congr_lemmas ← equiv_congr_lemmas,
  /-
    We now call `solve_by_elim` to try to generate the requested equivalence.
    There are a few subtleties!
    * We make sure that `eq` is the first lemma, so it is applied whenever possible.
    * In `equiv_congr_lemmas`, we put `equiv.refl` last so it is only used when it is not possible
      to descend further.
    * Since some congruence lemmas generate subgoals with `∀` statements,
      we use the `pre_apply` subtactic of `solve_by_elim` to preprocess each new goal with `intros`.
  -/
  solve_by_elim
  { use_symmetry := false,
    use_exfalso := false,
    lemmas := some (eq :: equiv_congr_lemmas),
    max_depth := cfg.max_depth,
    -- Subgoals may contain function types,
    -- and we want to continue trying to construct equivalences after the binders.
    pre_apply := tactic.intros >> skip,
    discharger :=
    -- If solve_by_elim gets stuck, check whether the simp-set `[functoriality]` can
    -- adjust the goal into a "more functorial" form:
    `[dsimp only [] with functoriality] <|>
    -- Also, make sure it isn't because there's a later `≃` or `↔` goal
    -- that we should still attempt.
    `[show _ ≃ _] <|> `[show _ ↔ _] <|>
      trace_if_enabled `equiv_rw_type "Failed, no congruence lemma applied!" >> failed,
    -- We use the `accept` tactic in `solve_by_elim` to provide tracing.
    accept := λ goals, lock_tactic_state (do
      when_tracing `equiv_rw_type (do
        goals.mmap pp >>= λ goals, trace format!"So far, we've built: {goals}"),
      done <|>
      when_tracing `equiv_rw_type (do
        gs ← get_goals,
        gs ← gs.mmap (λ g, infer_type g >>= pp),
        trace format!"Attempting to adapt to {gs}")) }

/--
`equiv_rw_type e t` rewrites the type `t` using the equivalence `e : α ≃ β`,
returning a new equivalence `t ≃ t'`.
-/
meta def equiv_rw_type (eqv : expr) (ty : expr) (cfg : equiv_rw_cfg) : tactic expr :=
do
  when_tracing `equiv_rw_type (do
    ty_pp ← pp ty,
    eqv_pp ← pp eqv,
    eqv_ty_pp ← infer_type eqv >>= pp,
    trace format!"Attempting to rewrite the type `{ty_pp}` using `{eqv_pp} : {eqv_ty_pp}`."),
  -- We prepare a synthetic goal of type `(%%ty ≃ _)`, for some placeholder right hand side.
  equiv_ty ← to_expr ``(%%ty ≃ _),
  -- Now call `equiv_rw_type_core`.
  new_eqv ← prod.snd <$> (solve_aux equiv_ty $ equiv_rw_type_core eqv cfg),
  -- Check that we actually used the equivalence `eq`
  -- (`equiv_rw_type_core` will always find `equiv.refl`, but hopefully only after all other possibilities)
  new_eqv ← instantiate_mvars new_eqv,
  guard (eqv.occurs new_eqv) <|> (do
    eqv_pp ← pp eqv,
    ty_pp ← pp ty,
    fail format!"Could not construct an equivalence from {eqv_pp} of the form: {ty_pp} ≃ _"),
  -- Finally we simplify the resulting equivalence,
  -- to compress away some `map_equiv equiv.refl` subexpressions.
  prod.fst <$> new_eqv.simp {fail_if_unchanged := ff}

mk_simp_attribute equiv_rw_simp "The simpset `equiv_rw_simp` is used by the tactic `equiv_rw` to
simplify applications of equivalences and their inverses."

attribute [equiv_rw_simp] equiv.symm_symm equiv.apply_symm_apply equiv.symm_apply_apply

/--
Attempt to replace the hypothesis with name `x`
by transporting it along the equivalence in `e : α ≃ β`.
-/
meta def equiv_rw_hyp (x : name) (e : expr) (cfg : equiv_rw_cfg := {}) : tactic unit :=
-- We call `dsimp_result` to perform the beta redex introduced by `revert`
dsimp_result (do
  x' ← get_local x,
  x_ty ← infer_type x',
  -- Adapt `e` to an equivalence with left-hand-side `x_ty`.
  e ← equiv_rw_type e x_ty cfg,
  eq ← to_expr ``(%%x' = equiv.symm %%e (equiv.to_fun %%e %%x')),
  prf ← to_expr ``((equiv.symm_apply_apply %%e %%x').symm),
  h ← note_anon eq prf,
  -- Revert the new hypothesis, so it is also part of the goal.
  revert h,
  ex ← to_expr ``(equiv.to_fun %%e %%x'),
  -- Now call `generalize`,
  -- attempting to replace all occurrences of `e x`,
  -- calling it for now `j : β`, with `k : x = e.symm j`.
  generalize ex (by apply_opt_param) transparency.none,
  -- Reintroduce `x` (now of type `b`), and the hypothesis `h`.
  intro x,
<<<<<<< HEAD
  k ← mk_fresh_name,
  -- Finally, we subst along `k`, hopefully removing all the occurrences of the original `x`,
  intro k >>= (λ k, do
    subst_core k
    -- If we're rewriting a typeclass instance we may need to unfreeze local instances
    <|> unfreeze_local_instances >> subst_core k
    -- Sometimes (because of Lean #165, hopefully fixed in Lean 3.8),
    -- `subst` just doesn't work, so we clean up as best we can.
    <|> infer_type k >>= pp >>= (λ kt, trace format!"`subst` failed: {kt}") >> clear k >> clear x'
    ),
  `[try { simp only [equiv.symm_symm, equiv.apply_symm_apply, equiv.symm_apply_apply] }],
  skip
=======
  h ← intro1,
  -- We may need to unfreeze `x` before we can `subst` or `clear` it.
  unfreeze x',
  -- Finally, if we're working on properties, substitute along `h`, then do some cleanup,
  -- and if we're working on data, just throw out the old `x`.
  b ← target >>= is_prop,
  if b then do
    subst h,
    `[try { simp only [] with equiv_rw_simp }]
  else
    clear' tt (native.rb_map.set_of_list [x']) <|>
      fail format!"equiv_rw expected to be able to clear the original hypothesis {x}, but couldn't.",
  skip)
  {fail_if_unchanged := ff} tt -- call `dsimp_result` with `no_defaults := tt`.
>>>>>>> 0f893920

/-- Rewrite the goal using an equiv `e`. -/
meta def equiv_rw_target (e : expr) (cfg : equiv_rw_cfg := {}) : tactic unit :=
do
  t ← target,
  e ← equiv_rw_type e t cfg,
  s ← to_expr ``(equiv.inv_fun %%e),
  tactic.eapply s,
  skip

end tactic

namespace tactic.interactive
open lean.parser
open interactive interactive.types
open tactic

local postfix `?`:9001 := optional

/--
`equiv_rw e at h`, where `h : α` is a hypothesis, and `e : α ≃ β`,
will attempt to transport `h` along `e`, producing a new hypothesis `h : β`,
with all occurrences of `h` in other hypotheses and the goal replaced with `e.symm h`.

`equiv_rw e` will attempt to transport the goal along an equivalence `e : α ≃ β`.
In its minimal form it replaces the goal `⊢ α` with `⊢ β` by calling `apply e.inv_fun`.

`equiv_rw` will also try rewriting under (equiv_)functors, so can turn
a hypothesis `h : list α` into `h : list β` or
a goal `⊢ unique α` into `⊢ unique β`.

The maximum search depth for rewriting in subexpressions is controlled by
`equiv_rw e {max_depth := n}`.
-/
meta def equiv_rw (e : parse texpr) (loc : parse $ (tk "at" *> ident)?) (cfg : equiv_rw_cfg := {}) : itactic :=
do e ← to_expr e,
   match loc with
   | (some hyp) := equiv_rw_hyp hyp e cfg
   | none := equiv_rw_target e cfg
   end

add_tactic_doc
{ name        := "equiv_rw",
  category    := doc_category.tactic,
  decl_names  := [`tactic.interactive.equiv_rw],
  tags        := ["rewriting", "equiv", "transport"] }

/--
Solve a goal of the form `t ≃ _`,
by constructing an equivalence from `e : α ≃ β`.
This is the same equivalence that `equiv_rw` would use to rewrite a term of type `t`.

A typical usage might be:
```
have e' : option α ≃ option β := by equiv_rw_type e
```
-/
meta def equiv_rw_type (e : parse texpr) (cfg : equiv_rw_cfg := {}) : itactic :=
do
 `(%%t ≃ _) ← target | fail "`equiv_rw_type` solves goals of the form `t ≃ _`.",
 e ← to_expr e,
 tactic.equiv_rw_type e t cfg >>= tactic.exact

add_tactic_doc
{ name        := "equiv_rw_type",
  category    := doc_category.tactic,
  decl_names  := [`tactic.interactive.equiv_rw_type],
  tags        := ["rewriting", "equiv", "transport"] }

end tactic.interactive<|MERGE_RESOLUTION|>--- conflicted
+++ resolved
@@ -218,20 +218,6 @@
   generalize ex (by apply_opt_param) transparency.none,
   -- Reintroduce `x` (now of type `b`), and the hypothesis `h`.
   intro x,
-<<<<<<< HEAD
-  k ← mk_fresh_name,
-  -- Finally, we subst along `k`, hopefully removing all the occurrences of the original `x`,
-  intro k >>= (λ k, do
-    subst_core k
-    -- If we're rewriting a typeclass instance we may need to unfreeze local instances
-    <|> unfreeze_local_instances >> subst_core k
-    -- Sometimes (because of Lean #165, hopefully fixed in Lean 3.8),
-    -- `subst` just doesn't work, so we clean up as best we can.
-    <|> infer_type k >>= pp >>= (λ kt, trace format!"`subst` failed: {kt}") >> clear k >> clear x'
-    ),
-  `[try { simp only [equiv.symm_symm, equiv.apply_symm_apply, equiv.symm_apply_apply] }],
-  skip
-=======
   h ← intro1,
   -- We may need to unfreeze `x` before we can `subst` or `clear` it.
   unfreeze x',
@@ -246,7 +232,6 @@
       fail format!"equiv_rw expected to be able to clear the original hypothesis {x}, but couldn't.",
   skip)
   {fail_if_unchanged := ff} tt -- call `dsimp_result` with `no_defaults := tt`.
->>>>>>> 0f893920
 
 /-- Rewrite the goal using an equiv `e`. -/
 meta def equiv_rw_target (e : expr) (cfg : equiv_rw_cfg := {}) : tactic unit :=
